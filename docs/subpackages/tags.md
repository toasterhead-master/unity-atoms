---
id: tags
title: Tags
hide_title: true
sidebar_label: Tags
---

# Unity Atoms / Tags

<<<<<<< HEAD
A replacement to Unity´s tags based on Unity Atoms. 
=======
A replacement to Unity's tags based on Unity Atoms.

The **Tags** subpackage of Unity Atoms is a powerful tool that enhances Unity's existing tag functionality by allowing for dynamic and scriptable tag operations.

## Using the Tags subpackage

### Adding and removing tags from a GameObject

To assign a tag to a GameObject, use the `AtomTags` component that comes with the AtomTags subpackage.  The easiest way is to add the Tags in the Inspector, but it's also possible to add/remove tags at runtime using `StringConstants`:

Here's an example:
```
StringConstant myTag;

...

Tag tagComponent = gameObject.AddComponent<AtomTags>();
tagComponent.AddTag(myTag);
tagComponent.RemoveTag(myTag.Value);
```
### Get tags of an GameObjects

To see if a GameObject has a specific tag:
```
GameObject go;
...
go.HasTag("a");
```

or any tag within a list:

```
go.HasAnyTag(new List<string>() { "d", "f", "h", "j", "l" });
```

Or to get all the tags a gameobject has:

```
AtomTags.GetTagsForGameObject(go);
```

### Querying GameObjects by Tags

To find all GameObjects with a specific tag, use the `FindObjectsWithTag` method:

```
IEnumerable<GameObject> enemies = AtomTags.FindByTag("Enemy");
```

This will return all GameObjects with the tag "Enemy".

## Performance

The Tag packages is fine tuned to reduce heap allocations as much as possible. Some results are discussed [here](https://github.com/unity-atoms/unity-atoms/pull/12#issuecomment-470656166).
>>>>>>> eecaa5f8
<|MERGE_RESOLUTION|>--- conflicted
+++ resolved
@@ -7,9 +7,6 @@
 
 # Unity Atoms / Tags
 
-<<<<<<< HEAD
-A replacement to Unity´s tags based on Unity Atoms. 
-=======
 A replacement to Unity's tags based on Unity Atoms.
 
 The **Tags** subpackage of Unity Atoms is a powerful tool that enhances Unity's existing tag functionality by allowing for dynamic and scriptable tag operations.
@@ -64,4 +61,3 @@
 ## Performance
 
 The Tag packages is fine tuned to reduce heap allocations as much as possible. Some results are discussed [here](https://github.com/unity-atoms/unity-atoms/pull/12#issuecomment-470656166).
->>>>>>> eecaa5f8
